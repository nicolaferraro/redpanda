--- conflicted
+++ resolved
@@ -234,61 +234,7 @@
      * optimize for returning to the cache to satisfy reads.
      */
     read_result
-<<<<<<< HEAD
-    read(model::offset offset, model::offset max_offset, size_t max_bytes) {
-        if (unlikely(offset > max_offset)) {
-            return {};
-        }
-
-        read_result ret;
-
-        for (auto it = find_first_contains(offset); it != _index.end();) {
-            ret.batches.emplace_back(it->second->batch.share());
-            auto& batch = ret.batches.back();
-            ret.memory_usage += batch.memory_usage();
-            _cache.touch(it->second);
-
-            offset = batch.last_offset() + model::offset(1);
-
-            /*
-             * we're done in any of the following cases:
-             *
-             * 1. end of index
-             */
-            if (++it == _index.end()) {
-                break;
-            }
-
-            /*
-             * 2. cache miss
-             * 3. hole in range
-             */
-            if (!it->second || it->first != offset) {
-                // compute the base offset of the next cached batch
-                auto next_batch = std::find_if(
-                  it, _index.end(), [](const index_type::value_type& e) {
-                      return bool(e.second);
-                  });
-                if (next_batch != _index.end()) {
-                    ret.next_batch = next_batch->second->batch.base_offset();
-                }
-                break;
-            }
-
-            /*
-             * 4. exceed max offset
-             * 5. exceed max bytes
-             */
-            if (offset > max_offset || ret.memory_usage >= max_bytes) {
-                break;
-            }
-        }
-
-        return ret;
-    }
-=======
     read(model::offset offset, model::offset max_offset, size_t max_bytes);
->>>>>>> e3ab7b40
 
     /**
      * Removes all batches that _may_ contain the specified offset.
